--- conflicted
+++ resolved
@@ -8,7 +8,6 @@
     "lint": "jshint .",
     "validate": "npm ls"
   },
-<<<<<<< HEAD
   "repository": {
     "type": "git",
     "url": "github.com:pelias/wof-admin-lookup.git"
@@ -16,8 +15,6 @@
   "keywords": [
     "who's on first"
   ],
-  "author": "mapzen",
-  "license": "MIT",
   "dependencies": {
     "event-stream": "^3.3.2",
     "lodash": "^3.10.1",
@@ -37,9 +34,7 @@
     "lint",
     "validate",
     "test"
-  ]
-=======
-  "author": "",
+  ],
+  "author": "mapzen",
   "license": "MIT"
->>>>>>> 635fda28
 }