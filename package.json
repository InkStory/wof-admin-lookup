--- conflicted
+++ resolved
@@ -1,10 +1,6 @@
 {
   "name": "pelias-wof-admin-lookup",
-<<<<<<< HEAD
-  "version": "1.1.3",
-=======
   "version": "1.1.4",
->>>>>>> 4b19956f
   "description": "A fast, local, streaming Who's On First administrative hierarchy lookup.",
   "main": "index.js",
   "scripts": {
@@ -23,13 +19,8 @@
     "lodash": "^3.10.1",
     "pelias-config": "^1.0.3",
     "pelias-logger": "0.0.8",
-<<<<<<< HEAD
     "pelias-parallel-stream": "0.0.2",
-    "pelias-wof-pip-service": "1.0.4",
-=======
-    "pelias-parallel-stream": "0.0.1",
     "pelias-wof-pip-service": "1.0.6",
->>>>>>> 4b19956f
     "request": "^2.67.0",
     "through2": "^2.0.0"
   },
@@ -37,13 +28,8 @@
     "event-stream": "^3.3.2",
     "intercept-stdout": "^0.1.2",
     "jshint": "^2.8.0",
-<<<<<<< HEAD
-    "pelias-model": "1.0.1",
-    "precommit-hook": "^3.0.0",
-=======
     "precommit-hook": "^3.0.0",
     "pelias-model": "2.0.0",
->>>>>>> 4b19956f
     "tap-dot": "^1.0.1",
     "tape": "^4.2.2"
   },
