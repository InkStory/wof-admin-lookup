--- conflicted
+++ resolved
@@ -17,14 +17,10 @@
   ],
   "dependencies": {
     "lodash": "^3.10.1",
-<<<<<<< HEAD
     "pelias-config": "^1.0.3",
     "pelias-logger": "0.0.8",
     "pelias-model": "^0.4.0",
     "pelias-parallel-stream": "0.0.1",
-=======
-    "pelias-logger": "0.0.8",
->>>>>>> b666cf1b
     "through2": "^2.0.0"
   },
   "devDependencies": {
