var _ = require('lodash');
<<<<<<< HEAD
var logger = require('pelias-logger').get('wof-admin-lookup');
var parallelStream = require('pelias-parallel-stream');
var peliasConfig = require( 'pelias-config' ).generate();


function createLookupStream(resolver) {

  var maxConcurrentReqs = 100;
  if (peliasConfig.adminLookup && peliasConfig.adminLookup.maxConcurrentReqs) {
    maxConcurrentReqs = peliasConfig.adminLookup.maxConcurrentReqs;
  }

  return parallelStream(maxConcurrentReqs, function (doc, enc, next) {

    // skip if there's no centroid
    if (_.isEmpty(doc.getCentroid())) {
      logger.error('No centroid, skipping admin-lookup / indexing');
      return next(null, doc); // TBD: this might need to be called asynchronously
=======
var peliasLogger = require( 'pelias-logger' );

var countries = require('../data/countries');
var regions = require('../data/regions');

countries.isSupported = function(country) {
  return this.hasOwnProperty(country);
};

countries.getCode = function(countries) {
  if (_.isEmpty(countries)) {
    return undefined;
  }

  if (this.isSupported(countries[0].name)) {
    return this[countries[0].name];
  }

  return undefined;

};

regions.isSupported = function(country, name) {
  return this.hasOwnProperty(country) && this[country].hasOwnProperty(name);
};

regions.getCode = function(countries, regions) {
  if (_.isEmpty(countries) || _.isEmpty(regions)) {
    return undefined;
  }

  var country = countries[0].name;
  var region = regions[0].name;

  if (this.isSupported(country, region)) {
    return this[country][region];
  }

  return undefined;

};

function setFields(values, doc, qsFieldName, wofFieldName, abbreviation) {
  if (!_.isEmpty(values)) {
    doc.setAdmin( qsFieldName, values[0].name);
    doc.addParent( wofFieldName, values[0].name, values[0].id.toString(), abbreviation);
  }
}

function hasCountry(result) {
  return _.isEmpty(result.country);
}

function hasAnyMultiples(result) {
  return Object.keys(result).some(function(element) {
    return result[element].length > 1;
  });
}

function createLookupStream(resolver) {
  var logger = peliasLogger.get( 'whosonfirst', {
    transports: [
      new peliasLogger.winston.transports.File( {
        filename: 'suspect_wof_records.log',
        timestamp: false
      })
    ]
  });

  return through2.obj(function(doc, enc, callback) {
    // don't do anything if there's no centroid
    if (_.isEmpty(doc.getCentroid())) {
      return callback(null, doc);
>>>>>>> b666cf1b
    }

    resolver(doc.getCentroid(), function (err, pipResult) {

      // assume errors at this point are fatal, so pass them upstream to kill stream
      if (err) {
        logger.error(err);
        return next(new Error('PIP server failed:' + err.message));
      }

<<<<<<< HEAD
      var parentProperties = ['country', 'region', 'county', 'locality', 'localadmin', 'neighbourhood'];

      parentProperties.forEach(function (prop) {
        addParent(pipResult, doc, prop);
      });
=======
      // log results w/o country OR any multiples
      if (hasCountry(result)) {
        logger.info('no country', {
          centroid: doc.getCentroid(),
          result: result
        });
      }
      if (hasAnyMultiples(result)) {
        logger.info('multiple values', {
          centroid: doc.getCentroid(),
          result: result
        });
      }

      var regionCode = regions.getCode(result.country, result.region);
      var countryCode = countries.getCode(result.country);

      // set code if available
      if (!_.isUndefined(countryCode)) {
        doc.setAlpha3(countryCode);
      }

      setFields(result.country, doc, 'admin0', 'country');
      setFields(result.region, doc, 'admin1', 'region', regionCode);
      setFields(result.county, doc, 'admin2', 'county');
      setFields(result.locality, doc, 'locality', 'locality');
      setFields(result.localadmin, doc, 'local_admin', 'localadmin');
      setFields(result.neighbourhood, doc, 'neighborhood', 'neighbourhood');

      callback(null, doc);
>>>>>>> b666cf1b

      next(null, doc);
    });
  });
}

/**
 * Set parent property along with corresponding id and abbreviation
 *
 * @param {object} result
 * @param {object} doc
 * @param {string} propName
 */
function addParent(result, doc, propName) {
  if (!_.isUndefined(result[propName])) {
    if (!_.isUndefined(result[propName + '_abbr'])) {
      doc.addParent(
        propName,
        result[propName],
        result[propName + '_id'] || result[propName], // TBD: update this to throw an error when id doesn't exist
        result[propName + '_abbr']
      );
    }
    else {
      doc.addParent(
        propName,
        result[propName],
        result[propName + '_id'] || result[propName] // TBD: update this to throw an error when id doesn't exist
      );
    }
  }
}

module.exports = {
  createLookupStream: createLookupStream
};<|MERGE_RESOLUTION|>--- conflicted
+++ resolved
@@ -1,28 +1,74 @@
 var _ = require('lodash');
-<<<<<<< HEAD
-var logger = require('pelias-logger').get('wof-admin-lookup');
 var parallelStream = require('pelias-parallel-stream');
 var peliasConfig = require( 'pelias-config' ).generate();
+var countries = require('../data/countries');
+var regions = require('../data/regions');
+var peliasLogger = require( 'pelias-logger' );
 
+var logger = peliasLogger.get( 'wof-admin-lookup', {
+  transports: [
+    new peliasLogger.winston.transports.File( {
+      filename: 'suspect_wof_records.log',
+      timestamp: false
+    })
+  ]
+});
 
 function createLookupStream(resolver) {
 
   var maxConcurrentReqs = 100;
-  if (peliasConfig.adminLookup && peliasConfig.adminLookup.maxConcurrentReqs) {
+  if (peliasConfig.imports.adminLookup && peliasConfig.imports.adminLookup.maxConcurrentReqs) {
     maxConcurrentReqs = peliasConfig.adminLookup.maxConcurrentReqs;
   }
 
-  return parallelStream(maxConcurrentReqs, function (doc, enc, next) {
+  return parallelStream(maxConcurrentReqs, function (doc, enc, callback) {
 
-    // skip if there's no centroid
+    // don't do anything if there's no centroid
     if (_.isEmpty(doc.getCentroid())) {
-      logger.error('No centroid, skipping admin-lookup / indexing');
-      return next(null, doc); // TBD: this might need to be called asynchronously
-=======
-var peliasLogger = require( 'pelias-logger' );
+      return callback(null, doc);
+    }
 
-var countries = require('../data/countries');
-var regions = require('../data/regions');
+    resolver(doc.getCentroid(), function (err, result) {
+
+      // assume errors at this point are fatal, so pass them upstream to kill stream
+      if (err) {
+        logger.error(err);
+        return callback(new Error('PIP server failed:' + err.message));
+      }
+
+      // log results w/o country OR any multiples
+      if (hasCountry(result)) {
+        logger.info('no country', {
+          centroid: doc.getCentroid(),
+          result: result
+        });
+      }
+      if (hasAnyMultiples(result)) {
+        logger.info('multiple values', {
+          centroid: doc.getCentroid(),
+          result: result
+        });
+      }
+
+      var regionCode = regions.getCode(result.country, result.region);
+      var countryCode = countries.getCode(result.country);
+
+      // set code if available
+      if (!_.isUndefined(countryCode)) {
+        doc.setAlpha3(countryCode);
+      }
+
+      setFields(result.country, doc, 'admin0', 'country');
+      setFields(result.region, doc, 'admin1', 'region', regionCode);
+      setFields(result.county, doc, 'admin2', 'county');
+      setFields(result.locality, doc, 'locality', 'locality');
+      setFields(result.localadmin, doc, 'local_admin', 'localadmin');
+      setFields(result.neighbourhood, doc, 'neighborhood', 'neighbourhood');
+
+      callback(null, doc);
+    });
+  });
+}
 
 countries.isSupported = function(country) {
   return this.hasOwnProperty(country);
@@ -78,101 +124,6 @@
   });
 }
 
-function createLookupStream(resolver) {
-  var logger = peliasLogger.get( 'whosonfirst', {
-    transports: [
-      new peliasLogger.winston.transports.File( {
-        filename: 'suspect_wof_records.log',
-        timestamp: false
-      })
-    ]
-  });
-
-  return through2.obj(function(doc, enc, callback) {
-    // don't do anything if there's no centroid
-    if (_.isEmpty(doc.getCentroid())) {
-      return callback(null, doc);
->>>>>>> b666cf1b
-    }
-
-    resolver(doc.getCentroid(), function (err, pipResult) {
-
-      // assume errors at this point are fatal, so pass them upstream to kill stream
-      if (err) {
-        logger.error(err);
-        return next(new Error('PIP server failed:' + err.message));
-      }
-
-<<<<<<< HEAD
-      var parentProperties = ['country', 'region', 'county', 'locality', 'localadmin', 'neighbourhood'];
-
-      parentProperties.forEach(function (prop) {
-        addParent(pipResult, doc, prop);
-      });
-=======
-      // log results w/o country OR any multiples
-      if (hasCountry(result)) {
-        logger.info('no country', {
-          centroid: doc.getCentroid(),
-          result: result
-        });
-      }
-      if (hasAnyMultiples(result)) {
-        logger.info('multiple values', {
-          centroid: doc.getCentroid(),
-          result: result
-        });
-      }
-
-      var regionCode = regions.getCode(result.country, result.region);
-      var countryCode = countries.getCode(result.country);
-
-      // set code if available
-      if (!_.isUndefined(countryCode)) {
-        doc.setAlpha3(countryCode);
-      }
-
-      setFields(result.country, doc, 'admin0', 'country');
-      setFields(result.region, doc, 'admin1', 'region', regionCode);
-      setFields(result.county, doc, 'admin2', 'county');
-      setFields(result.locality, doc, 'locality', 'locality');
-      setFields(result.localadmin, doc, 'local_admin', 'localadmin');
-      setFields(result.neighbourhood, doc, 'neighborhood', 'neighbourhood');
-
-      callback(null, doc);
->>>>>>> b666cf1b
-
-      next(null, doc);
-    });
-  });
-}
-
-/**
- * Set parent property along with corresponding id and abbreviation
- *
- * @param {object} result
- * @param {object} doc
- * @param {string} propName
- */
-function addParent(result, doc, propName) {
-  if (!_.isUndefined(result[propName])) {
-    if (!_.isUndefined(result[propName + '_abbr'])) {
-      doc.addParent(
-        propName,
-        result[propName],
-        result[propName + '_id'] || result[propName], // TBD: update this to throw an error when id doesn't exist
-        result[propName + '_abbr']
-      );
-    }
-    else {
-      doc.addParent(
-        propName,
-        result[propName],
-        result[propName + '_id'] || result[propName] // TBD: update this to throw an error when id doesn't exist
-      );
-    }
-  }
-}
 
 module.exports = {
   createLookupStream: createLookupStream
