--- conflicted
+++ resolved
@@ -1,49 +1,68 @@
-var through2 = require('through2');
 var _ = require('lodash');
+var logger = require('pelias-logger').get('wof-admin-lookup');
+var parallelStream = require('pelias-parallel-stream');
+var peliasConfig = require( 'pelias-config' ).generate();
 
-function createLookupStream(resolver, stream) {
-  return through2.obj(function(doc, enc, callback) {
-    // don't do anything if there's no centroid
-    if (Object.keys(doc.getCentroid()).length === 0) {
-      return callback(null, doc);
+
+function createLookupStream(resolver) {
+
+  var maxConcurrentReqs = 100;
+  if (peliasConfig.adminLookup && peliasConfig.adminLookup.maxConcurrentReqs) {
+    maxConcurrentReqs = peliasConfig.adminLookup.maxConcurrentReqs;
+  }
+
+  return parallelStream(maxConcurrentReqs, function (doc, enc, next) {
+
+    // skip if there's no centroid
+    if (_.isEmpty(doc.getCentroid())) {
+      logger.error('No centroid, skipping admin-lookup / indexing');
+      return next(null, doc); // TBD: this might need to be called asynchronously
     }
 
-    resolver(doc.getCentroid(), function(err, result) {
+    resolver(doc.getCentroid(), function (err, pipResult) {
+
+      // assume errors at this point are fatal, so pass them upstream to kill stream
       if (err) {
-        return callback(err, doc);
+        logger.error(err);
+        return next(new Error('PIP server failed:' + err.message));
       }
 
-      if (!_.isUndefined(result.country)) {
-        doc.setAdmin( 'admin0', result.country);
-      }
-      if (!_.isUndefined(result.region)) {
-        doc.setAdmin( 'admin1', result.region);
-      }
-      if (!_.isUndefined(result.county)) {
-        doc.setAdmin( 'admin2', result.county);
-      }
-      if (!_.isUndefined(result.locality)) {
-        doc.setAdmin( 'locality', result.locality);
-      }
-      if (!_.isUndefined(result.localadmin)) {
-        doc.setAdmin( 'local_admin', result.localadmin);
-      }
-      if (!_.isUndefined(result.neighbourhood)) {
-        doc.setAdmin( 'neighborhood', result.neighbourhood);
-      }
+      var parentProperties = ['country', 'region', 'county', 'locality', 'localadmin', 'neighbourhood'];
 
-<<<<<<< HEAD
-      callback(null, doc);
+      parentProperties.forEach(function (prop) {
+        addParent(pipResult, doc, prop);
+      });
 
-=======
-      stream.write(doc);
->>>>>>> d64ced78
+      next(null, doc);
     });
-    that.push(doc);
-    callback();
+  });
+}
 
-  });
-
+/**
+ * Set parent property along with corresponding id and abbreviation
+ *
+ * @param {object} result
+ * @param {object} doc
+ * @param {string} propName
+ */
+function addParent(result, doc, propName) {
+  if (!_.isUndefined(result[propName])) {
+    if (!_.isUndefined(result[propName + '_abbr'])) {
+      doc.addParent(
+        propName,
+        result[propName],
+        result[propName + '_id'] || result[propName], // TBD: update this to throw an error when id doesn't exist
+        result[propName + '_abbr']
+      );
+    }
+    else {
+      doc.addParent(
+        propName,
+        result[propName],
+        result[propName + '_id'] || result[propName] // TBD: update this to throw an error when id doesn't exist
+      );
+    }
+  }
 }
 
 module.exports = {
